// Copyright (c) Microsoft. All rights reserved.
// Licensed under the MIT license. See LICENSE file in the project root for full license information.

#pragma once

#include <msclr\marshal.h>
#include <msclr\marshal_cppstd.h>

#include <krabs.hpp>

#include "ITrace.hpp"
#include "NativePtr.hpp"
#include "Provider.hpp"
#include "KernelProvider.hpp"
#include "Errors.hpp"
#include "TraceStats.hpp"

using namespace System;
using namespace System::Runtime::InteropServices;

namespace Microsoft { namespace O365 { namespace Security { namespace ETW {

    /// <summary>
    /// Represents an owned user trace.
    /// </summary>
    public ref class KernelTrace : public IKernelTrace, public IDisposable {
    public:

        /// <summary>
        /// Constructs a kernel trace session with a generated name (or the
        /// required kernel trace name on pre-Win8 machines)
        /// </summary>
        /// <example>
        ///     KernelTrace trace = new KernelTrace();
        /// </example>
        KernelTrace();

        /// <summary>
        /// Stops the trace when disposed.
        /// </summary>
        ~KernelTrace();

        /// <summary>
        /// Constructs a named kernel trace session, where the name can be
        /// any arbitrary, unique string. On pre-Win8 machines, the trace name
        /// will be the required kernel trace name and not the given one.
        /// </summary>
        /// <param name="name">the name to use for the trace</param>
        /// <example>
        ///     KernelTrace trace = new KernelTrace("Purdy kitty");
        /// </example>
        KernelTrace(String^ name);

        /// <summary>
        /// Enables a provider for the given trace.
        /// </summary>
        /// <param name="provider">
        /// the <see cref="O365::Security::ETW::KernelProvider"/> to
        /// register with the current trace object
        /// </param>
        /// <example>
        ///     KernelTrace trace = new KernelTrace();
        ///     KernelProvider provider = new Kernel.NetworkTcpipProvider()
        ///     trace.Enable(provider);
        /// </example>
        virtual void Enable(O365::Security::ETW::KernelProvider ^provider);

        /// <summary>
        /// Sets the trace properties for a session.
        /// Must be called before Open()/Start().
        /// See https://docs.microsoft.com/en-us/windows/win32/etw/event-trace-properties
        /// for important details and restrictions.
        ///
        /// Configurable properties are ->
        ///  - BufferSize. In KB. The maximum buffer size is 1024 KB.
        ///  - MinimumBuffers. Minimum number of buffers is two per processor* .
        ///  - MaximumBuffers.
        ///  - FlushTimer. How often, in seconds, the trace buffers are forcibly flushed.
        ///  - LogFileMode. EVENT_TRACE_NO_PER_PROCESSOR_BUFFERING simulates a *single* sequential processor.
        /// </summary>
        /// <param name="properties">the <see cref="O365::Security::ETW::EventTraceProperties"/> to set on the trace</param>
        /// <example>
        ///     var trace = new KernelTrace();
        ///     var properties = new EventTraceProperties
        ///     {
        ///         BufferSize = 256,
        ///         LogFileMode = (uint)LogFileModeFlags.FLAG_EVENT_TRACE_REAL_TIME_MODE
        ///     };
        ///     trace.SetTraceProperties(properties);
        ///     // ...
        ///     trace.Start();
        /// </example>
        virtual void SetTraceProperties(EventTraceProperties^ properties);

        /// <summary>
        /// Opens a trace session.
        /// </summary>
        /// <example>
        ///     var trace = new KernelTrace();
        ///     // ...
        ///     trace.Open();
        ///     // ...
        ///     trace.Start();
        /// </example>
        /// <remarks>
        /// This is an optional call before Start() if you need the trace
        /// registered with the ETW subsystem before you start processing events.
        /// </remarks>
        virtual void Open();

        /// <summary>
        /// Starts listening for events from the enabled providers.
        /// </summary>
        /// <example>
        ///     KernelTrace trace = new KernelTrace();
        ///     // ...
        ///     trace.Start();
        /// </example>
        /// <remarks>
        /// This function is a blocking call. Whichever thread calls Start() is effectively
        /// donating itself to the ETW subsystem as the processing thread for events.
        ///
        /// A side effect of this is that it is expected that Stop() will be called on
        /// a different thread.
        /// </remarks>
        virtual void Start();

        /// <summary>
        /// Stops listening for events.
        /// </summary>
        /// <example>
        ///     KernelTrace trace = new KernelTrace();
        ///     // ...
        ///     trace.Start();
        ///     trace.Stop();
        /// </example>
        virtual void Stop();

        /// <summary>
        /// Get stats about events handled by this trace
        /// </summary>
        /// <returns>a <see cref="O365::Security::ETW::TraceStats"/> object representing the stats of the current trace</returns>
        virtual TraceStats QueryStats();

        /// <summary>
        /// Get the number of buffers processed by this trace
        /// </summary>
        /// <example>
        ///     KernelTrace trace = new KernelTrace();
        ///     // ...
        ///     trace.Start();
        ///     trace.Stop();
        ///     Console.WriteLine("Buffers processed: " + trace.BuffersProcessed);
        /// </example>
        virtual property uint64_t BuffersProcessed
        {
            uint64_t get();
        }

        /// <summary>
        /// Adds a function to call when an event is fired which has no corresponding provider.
        /// </summary>
        /// <param name="callback">the function to call into</param>
        /// <example>
        ///     KernelTrace trace = new KernelTrace();
        ///     trace.SetDefaultEventCallback((record) => { ... });
        /// </example>
        [Obsolete("This method is deprecated. Use the DefaultMetadata/DefaultEvent/DefaultError event instead.")]
        virtual void SetDefaultEventCallback(IEventRecordDelegate^ callback) { DefaultEvent = callback; }

        /// <summary>
        /// An event is fired which has no corresponding provider.
        /// provider.
        /// </summary>
        property IEventRecordMetadataDelegate^ DefaultMetadata {
            IEventRecordMetadataDelegate^ get() { return bridge_->OnMetadata; }
            void set(IEventRecordMetadataDelegate^ value) { bridge_->OnMetadata = value; }
        }

        /// <summary>
        /// An event is fired which has no corresponding provider.
        /// provider.
        /// </summary>
        property IEventRecordDelegate^ DefaultEvent {
            IEventRecordDelegate^ get() { return bridge_->OnEvent; }
            void set(IEventRecordDelegate^ value) { bridge_->OnEvent = value; }
        }

        /// <summary>
        /// An event is fired when failed to fire <see cref="DefaultEvent"/>.
        /// </summary>
        property EventRecordErrorDelegate^ DefaultError {
            EventRecordErrorDelegate^ get() { return bridge_->OnError; }
            void set(EventRecordErrorDelegate^ value) { bridge_->OnError = value; }
        }

    internal:
        bool disposed_ = false;
        O365::Security::ETW::NativePtr<krabs::kernel_trace> trace_;
        CallbackBridge^ bridge_ = gcnew CallbackBridge();

        void RegisterCallbacks();
    };

    // Implementation
    // ------------------------------------------------------------------------

    inline KernelTrace::KernelTrace()
        : trace_(new krabs::kernel_trace())
    {
        RegisterCallbacks();
    }

    inline KernelTrace::~KernelTrace()
    {
        if (disposed_) {
            return;
        }

        Stop();
        disposed_ = true;
    }

    inline KernelTrace::KernelTrace(String ^name)
        : trace_()
    {
        std::wstring nativeName = msclr::interop::marshal_as<std::wstring>(name);
        trace_.Swap(O365::Security::ETW::NativePtr<krabs::kernel_trace>(nativeName));
        RegisterCallbacks();
    }

    inline void KernelTrace::Enable(O365::Security::ETW::KernelProvider ^provider)
    {
        return trace_->enable(*provider->provider_);
    }

    inline void KernelTrace::SetTraceProperties(EventTraceProperties^ properties)
    {
        EVENT_TRACE_PROPERTIES _properties;
        _properties.BufferSize = properties->BufferSize;
        _properties.MinimumBuffers = properties->MinimumBuffers;
        _properties.MaximumBuffers = properties->MaximumBuffers;
        _properties.LogFileMode = properties->LogFileMode;
        _properties.FlushTimer = properties->FlushTimer;
        trace_->set_trace_properties(&_properties);
    }

    inline void KernelTrace::Open()
    {
        ExecuteAndConvertExceptions((void)trace_->open());
    }

    inline void KernelTrace::Start()
    {
        ExecuteAndConvertExceptions(return trace_->start());
    }

    inline void KernelTrace::Stop()
    {
        ExecuteAndConvertExceptions(return trace_->stop());
    }

    inline TraceStats KernelTrace::QueryStats()
    {
        ExecuteAndConvertExceptions(return TraceStats(trace_->query_stats()));
    }

<<<<<<< HEAD
    inline void KernelTrace::RegisterCallbacks()
=======
    inline uint64_t KernelTrace::BuffersProcessed::get()
    {
        return trace_->buffers_processed();
    }

    inline void KernelTrace::SetDefaultEventCallback(IEventRecordDelegate^ callback)
    {
        callback_ = callback;

        if (!delegateHandle_.IsAllocated) {
            del_ = gcnew NativeHookDelegate(this, &KernelTrace::EventNotification);
            delegateHandle_ = GCHandle::Alloc(del_);
            auto bridged = Marshal::GetFunctionPointerForDelegate(del_);
            delegateHookHandle_ = GCHandle::Alloc(bridged);
            ExecuteAndConvertExceptions((void)trace_->set_default_event_callback((krabs::c_provider_callback)bridged.ToPointer()));
        }
    }

    inline void KernelTrace::EventNotification(const EVENT_RECORD& record, const krabs::trace_context& trace_context)
>>>>>>> 025d68ec
    {
        trace_->set_default_event_callback(bridge_->GetOnEventBridge());
    }

} } } }<|MERGE_RESOLUTION|>--- conflicted
+++ resolved
@@ -265,29 +265,12 @@
         ExecuteAndConvertExceptions(return TraceStats(trace_->query_stats()));
     }
 
-<<<<<<< HEAD
+    inline uint64_t KernelTrace::BuffersProcessed::get()
+    {
+        return trace_->buffers_processed();
+    }
+
     inline void KernelTrace::RegisterCallbacks()
-=======
-    inline uint64_t KernelTrace::BuffersProcessed::get()
-    {
-        return trace_->buffers_processed();
-    }
-
-    inline void KernelTrace::SetDefaultEventCallback(IEventRecordDelegate^ callback)
-    {
-        callback_ = callback;
-
-        if (!delegateHandle_.IsAllocated) {
-            del_ = gcnew NativeHookDelegate(this, &KernelTrace::EventNotification);
-            delegateHandle_ = GCHandle::Alloc(del_);
-            auto bridged = Marshal::GetFunctionPointerForDelegate(del_);
-            delegateHookHandle_ = GCHandle::Alloc(bridged);
-            ExecuteAndConvertExceptions((void)trace_->set_default_event_callback((krabs::c_provider_callback)bridged.ToPointer()));
-        }
-    }
-
-    inline void KernelTrace::EventNotification(const EVENT_RECORD& record, const krabs::trace_context& trace_context)
->>>>>>> 025d68ec
     {
         trace_->set_default_event_callback(bridge_->GetOnEventBridge());
     }
