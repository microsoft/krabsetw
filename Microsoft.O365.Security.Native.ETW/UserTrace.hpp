--- conflicted
+++ resolved
@@ -155,7 +155,45 @@
         virtual TraceStats QueryStats();
 
         /// <summary>
-<<<<<<< HEAD
+        /// Get the number of buffers processed by this trace
+        /// </summary>
+        /// <example>
+        ///     UserTrace trace = new UserTrace();
+        ///     // ...
+        ///     trace.Start();
+        ///     trace.Stop();
+        ///     Console.WriteLine("Buffers processed: " + trace.BuffersProcessed);
+        /// </example>
+        virtual property uint64_t BuffersProcessed
+        {
+            uint64_t get();
+        }
+
+        /// <summary>
+        /// Gets or sets whether to enable getting schema information for MOF events.
+        /// </summary>
+        /// <example>
+        ///     UserTrace trace = new UserTrace();
+        ///     trace.MOFEventProcessingEnabled = false;
+        /// </example>
+        virtual property bool MOFEventProcessingEnabled
+        {
+            void set(bool value);
+        }
+
+        /// <summary>
+        /// Gets or sets whether to enable getting schema information for WPP events.
+        /// </summary>
+        /// <example>
+        ///     UserTrace trace = new UserTrace();
+        ///     trace.WPPEventProcessingEnabled = false;
+        /// </example>
+        virtual property bool WPPEventProcessingEnabled
+        {
+            void set(bool value);
+        }
+
+        /// <summary>
         /// An event is fired which has no corresponding provider.
         /// provider.
         /// </summary>
@@ -179,44 +217,6 @@
         property EventRecordErrorDelegate^ DefaultError {
             EventRecordErrorDelegate^ get() { return bridge_->OnError; }
             void set(EventRecordErrorDelegate^ value) { bridge_->OnError = value; }
-=======
-        /// Get the number of buffers processed by this trace
-        /// </summary>
-        /// <example>
-        ///     UserTrace trace = new UserTrace();
-        ///     // ...
-        ///     trace.Start();
-        ///     trace.Stop();
-        ///     Console.WriteLine("Buffers processed: " + trace.BuffersProcessed);
-        /// </example>
-        virtual property uint64_t BuffersProcessed
-        {
-            uint64_t get();
-        }
-
-        /// <summary>
-        /// Sets whether to enable getting schema information for MOF events.
-        /// </summary>
-        /// <example>
-        ///     UserTrace trace = new UserTrace();
-        ///     trace.MOFEventProcessingEnabled = false;
-        /// </example>
-        virtual property bool MOFEventProcessingEnabled
-        {
-            void set(bool value);
-        }
-
-        /// <summary>
-        /// Sets whether to enable getting schema information for WPP events.
-        /// </summary>
-        /// <example>
-        ///     UserTrace trace = new UserTrace();
-        ///     trace.WPPEventProcessingEnabled = false;
-        /// </example>
-        virtual property bool WPPEventProcessingEnabled
-        {
-            void set(bool value);
->>>>>>> 025d68ec
         }
 
     internal:
@@ -298,25 +298,24 @@
         ExecuteAndConvertExceptions(return TraceStats(trace_->query_stats()));
     }
 
-<<<<<<< HEAD
+    inline uint64_t UserTrace::BuffersProcessed::get()
+    {
+        return trace_->buffers_processed();
+    }
+
+    inline void UserTrace::MOFEventProcessingEnabled::set(bool value)
+    {
+        trace_->set_mof_event_processing_enabled(value);
+    }
+
+    inline void UserTrace::WPPEventProcessingEnabled::set(bool value)
+    {
+        trace_->set_wpp_event_processing_enabled(value);
+    }
+
     inline void UserTrace::RegisterCallbacks()
     {
         trace_->set_default_event_callback(bridge_->GetOnEventBridge());
-=======
-    inline uint64_t UserTrace::BuffersProcessed::get()
-    {
-        return trace_->buffers_processed();
-    }
-
-    inline void UserTrace::MOFEventProcessingEnabled::set(bool value)
-    {
-        trace_->set_mof_event_processing_enabled(value);
-    }
-
-    inline void UserTrace::WPPEventProcessingEnabled::set(bool value)
-    {
-        trace_->set_wpp_event_processing_enabled(value);
->>>>>>> 025d68ec
     }
 
 } } } }