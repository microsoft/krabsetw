--- conflicted
+++ resolved
@@ -238,29 +238,19 @@
                 }
             }
         }
-<<<<<<< HEAD
-
-        // for MOF providers, EventHeader.Provider is the *Message* GUID
-        // we need to ask TDH for event information in order to determine the
-        // correct provider to pass this event to
-        TDHSTATUS status = ERROR_SUCCESS;
-        auto schema = trace.context_.schema_locator.get_event_schema_no_throw(record, status);
-        if (status == ERROR_SUCCESS) {
-            for (auto& provider : trace.providers_) {
-                if (schema->ProviderGuid == provider.get().guid_) {
-=======
         else if ((type == DecodingSourceWbem && trace.mof_events_enabled_) ||
             (type == DecodingSourceWPP && trace.wpp_events_enabled_)) {
             // for MOF/WPP providers, EventHeader.Provider is the *Message* GUID
             // we need to ask TDH for event information in order to determine the
             // correct provider to pass this event to
-            auto schema = get_event_schema_from_tdh(record);
-            auto eventInfo = reinterpret_cast<PTRACE_EVENT_INFO>(schema.get());
-            for (auto& provider : trace.providers_) {
-                if (eventInfo->ProviderGuid == provider.get().guid_) {
->>>>>>> 025d68ec
-                    provider.get().on_event(record, trace.context_);
-                    return;
+            TDHSTATUS status = ERROR_SUCCESS;
+            auto schema = trace.context_.schema_locator.get_event_schema_no_throw(record, status);
+            if (status == ERROR_SUCCESS) {
+                for (auto& provider : trace.providers_) {
+                    if (schema->ProviderGuid == provider.get().guid_) {
+                        provider.get().on_event(record, trace.context_);
+                        return;
+                    }
                 }
             }
         }
